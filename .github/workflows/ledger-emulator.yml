--- conflicted
+++ resolved
@@ -14,7 +14,6 @@
         shell: bash
 
 jobs:
-<<<<<<< HEAD
     emulator-tests:
         runs-on: ubuntu-latest
         env:
@@ -24,23 +23,9 @@
             - uses: stellar/actions/rust-cache@main
             - name: install libudev-dev & libdbus-1-dev
               run: |
-                  sudo apt install -y libudev-dev libdbus-1-dev
+                  sudo apt update && sudo apt install -y libudev-dev libdbus-1-dev
             - run: |
                   cargo test --manifest-path cmd/crates/stellar-ledger/Cargo.toml --features "emulator-tests" -- --nocapture
             - run: cargo build --features emulator-tests
             - run: |
-                  cargo test --features emulator-tests --package soroban-test --test it -- emulator
-=======
-  emulator-tests:
-    runs-on: ubuntu-latest
-    env:
-      CI_TESTS: true
-    steps:
-    - uses: actions/checkout@v4
-    - uses: stellar/actions/rust-cache@main
-    - name: install libudev-dev
-      run: |
-        sudo apt update && sudo apt install -y libudev-dev
-    - run: |
-        cargo test --manifest-path cmd/crates/stellar-ledger/Cargo.toml --features "emulator-tests" -- --nocapture
->>>>>>> 95803056
+                  cargo test --features emulator-tests --package soroban-test --test it -- emulator