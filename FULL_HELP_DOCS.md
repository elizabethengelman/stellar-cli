--- conflicted
+++ resolved
@@ -1479,47 +1479,6 @@
 
 
 
-<<<<<<< HEAD
-## `stellar tx sign`
-
-Sign a transaction envelope appending the signature to the envelope
-
-**Usage:** `stellar tx sign [OPTIONS]`
-
-###### **Options:**
-
-* `--sign-with-key <SIGN_WITH_KEY>` — Sign with a local key. Can be an identity (--sign-with-key alice), a secret key (--sign-with-key SC36…), or a seed phrase (--sign-with-key "kite urban…"). If using seed phrase, `--hd-path` defaults to the `0` path
-* `--hd-path <HD_PATH>` — If using a seed phrase to sign, sets which hierarchical deterministic path to use, e.g. `m/44'/148'/{hd_path}`. Example: `--hd-path 1`. Default: `0`
-* `--sign-with-lab` — Sign with https://lab.stellar.org
-* `--sign-with-ledger` — Sign with a ledger wallet
-* `--rpc-url <RPC_URL>` — RPC server endpoint
-* `--rpc-header <RPC_HEADERS>` — RPC Header(s) to include in requests to the RPC provider
-* `--network-passphrase <NETWORK_PASSPHRASE>` — Network passphrase to sign the transaction sent to the rpc server
-* `--network <NETWORK>` — Name of network to use from config
-* `--global` — Use global config
-* `--config-dir <CONFIG_DIR>` — Location of config directory, default is "."
-
-
-
-## `stellar tx send`
-
-Send a transaction envelope to the network
-
-**Usage:** `stellar tx send [OPTIONS]`
-
-###### **Options:**
-
-* `--rpc-url <RPC_URL>` — RPC server endpoint
-* `--rpc-header <RPC_HEADERS>` — RPC Header(s) to include in requests to the RPC provider
-* `--network-passphrase <NETWORK_PASSPHRASE>` — Network passphrase to sign the transaction sent to the rpc server
-* `--network <NETWORK>` — Name of network to use from config
-* `--global` — Use global config
-* `--config-dir <CONFIG_DIR>` — Location of config directory, default is "."
-
-
-
-=======
->>>>>>> a03b1d75
 ## `stellar tx new`
 
 Create a new transaction
@@ -2056,6 +2015,7 @@
 * `--sign-with-key <SIGN_WITH_KEY>` — Sign with a local key. Can be an identity (--sign-with-key alice), a secret key (--sign-with-key SC36…), or a seed phrase (--sign-with-key "kite urban…"). If using seed phrase, `--hd-path` defaults to the `0` path
 * `--hd-path <HD_PATH>` — If using a seed phrase to sign, sets which hierarchical deterministic path to use, e.g. `m/44'/148'/{hd_path}`. Example: `--hd-path 1`. Default: `0`
 * `--sign-with-lab` — Sign with https://lab.stellar.org
+* `--sign-with-ledger` — Sign with a ledger wallet
 * `--rpc-url <RPC_URL>` — RPC server endpoint
 * `--rpc-header <RPC_HEADERS>` — RPC Header(s) to include in requests to the RPC provider
 * `--network-passphrase <NETWORK_PASSPHRASE>` — Network passphrase to sign the transaction sent to the rpc server
