--- conflicted
+++ resolved
@@ -961,16 +961,11 @@
 
 ###### **Options:**
 
-<<<<<<< HEAD
-* `--secret-key` — Add using `secret_key` Can provide with `SOROBAN_SECRET_KEY`
-* `--seed-phrase` — Add using 12 word seed phrase to generate `secret_key`
-* `--public-key <PUBLIC_KEY>` — Add a public key, ed25519, or muxed account, e.g. G1.., M2..
-=======
 * `--secret-key` — (deprecated) Enter secret (S) key when prompted
 * `--seed-phrase` — (deprecated) Enter key using 12-24 word seed phrase
->>>>>>> 1c0d4e6e
-* `--global` — Use global config
-* `--config-dir <CONFIG_DIR>` — Location of config directory, default is "."
+* `--global` — Use global config
+* `--config-dir <CONFIG_DIR>` — Location of config directory, default is "."
+* `--public-key <PUBLIC_KEY>` — Add a public key, ed25519, or muxed account, e.g. G1.., M2..
 
 
 
