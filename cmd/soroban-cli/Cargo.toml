[package]
name = "soroban-cli"
description = "Soroban CLI"
homepage = "https://github.com/stellar/stellar-cli"
repository = "https://github.com/stellar/stellar-cli"
authors = ["Stellar Development Foundation <info@stellar.org>"]
license = "Apache-2.0"
readme = "README.md"
version.workspace = true
edition = "2021"
rust-version.workspace = true
autobins = false
default-run = "soroban"

[[bin]]
name = "stellar"
path = "src/bin/stellar.rs"

[[bin]]
name = "soroban"
path = "src/bin/soroban.rs"

[package.metadata.binstall]
pkg-url = "{ repo }/releases/download/v{ version }/{ name }-{ version }-{ target }{ archive-suffix }"
bin-dir = "{ bin }{ binary-ext }"

[[bin]]
name = "doc-gen"
path = "src/bin/doc-gen.rs"
required-features = ["clap-markdown"]

[lib]
name = "soroban_cli"
path = "src/lib.rs"
doctest = false

[features]
default = []
opt = ["dep:wasm-opt"]

[dependencies]
stellar-xdr = { workspace = true, features = ["cli"] }
soroban-spec = { workspace = true }
soroban-spec-json = { workspace = true }
soroban-spec-rust = { workspace = true }
soroban-spec-tools = { workspace = true }
soroban-spec-typescript = { workspace = true }
soroban-ledger-snapshot = { workspace = true }
stellar-strkey = { workspace = true }
soroban-sdk = { workspace = true }
soroban-rpc = { workspace = true }
clap = { workspace = true, features = [
    "derive",
    "env",
    "deprecated",
    "string",
] }
clap_complete = { workspace = true }
async-trait = { workspace = true }
base64 = { workspace = true }
thiserror = { workspace = true }
serde = { workspace = true, features = ["derive"] }
serde_json = { workspace = true }
serde-aux = { workspace = true }
hex = { workspace = true }
num-bigint = "0.4"
tokio = { version = "1", features = ["full"] }
tokio-util = { version = "0.7.11", features = ["io", "io-util", "compat"] }
termcolor = { workspace = true }
termcolor_output = { workspace = true }
rand = "0.8.5"
wasmparser = { workspace = true }
sha2 = { workspace = true }
csv = "1.1.6"
# zeroize feature ensures that all sensitive data is zeroed out when dropped
ed25519-dalek = { workspace = true, features = ["zeroize"] }
reqwest = { version = "0.12.7", default-features = false, features = [
    "rustls-tls",
    "http2",
    "json",
    "blocking",
    "stream",
] }
jsonrpsee-http-client = "0.20.1"
jsonrpsee-core = "0.20.1"
regex = "1.6.0"
wasm-opt = { version = "0.116.1", optional = true }
chrono = { version = "0.4.27", features = ["serde"] }
rpassword = "7.2.0"
toml = { workspace = true }
itertools = "0.10.5"
shlex = "1.1.0"
sep5 = { workspace = true }
ethnum = { workspace = true }
clap-markdown = { version = "0.1.4", optional = true }
which = { workspace = true, features = ["regex"] }
strsim = "0.11.1"
heck = "0.5.0"
tracing = { workspace = true }
tracing-appender = { workspace = true }
tracing-subscriber = { workspace = true, features = ["env-filter"] }
cargo_metadata = "0.18.1"
pathdiff = "0.2.1"
dotenvy = "0.15.7"
directories = { workspace = true }
ulid = { workspace = true, features = ["serde"] }
strum = "0.17.1"
strum_macros = "0.17.1"
async-compression = { version = "0.4.12", features = ["tokio", "gzip"] }
shell-escape = "0.1.5"
tempfile = "3.8.1"
toml_edit = { workspace = true }
rust-embed = { version = "8.2.0", features = ["debug-embed"] }
bollard = { workspace = true }
futures-util = "0.3.30"
futures = "0.3.30"
home = "0.5.9"
flate2 = "1.0.30"
bytesize = "1.3.0"
humantime = "2.1.0"
phf = { version = "0.11.2", features = ["macros"] }
semver = "1.0.0"
glob = "0.3.1"
fqdn = "0.3.12"
open = "5.3.0"
url = "2.5.2"
wasm-gen = "0.1.4"
<<<<<<< HEAD
serde_with = "3.11.0"
=======
zeroize = "1.8.1"
keyring = { version = "3", features = ["apple-native", "windows-native", "sync-secret-service"] }
whoami = "1.5.2"

>>>>>>> 63f247e5

[build-dependencies]
crate-git-revision = "0.0.6"
serde.workspace = true
thiserror.workspace = true


[dev-dependencies]
assert_cmd = "2.0.4"
assert_fs = "1.0.7"
predicates = { workspace = true }
walkdir = "2.5.0"
mockito = "1.5.0"<|MERGE_RESOLUTION|>--- conflicted
+++ resolved
@@ -125,14 +125,11 @@
 open = "5.3.0"
 url = "2.5.2"
 wasm-gen = "0.1.4"
-<<<<<<< HEAD
-serde_with = "3.11.0"
-=======
 zeroize = "1.8.1"
 keyring = { version = "3", features = ["apple-native", "windows-native", "sync-secret-service"] }
 whoami = "1.5.2"
+serde_with = "3.11.0"
 
->>>>>>> 63f247e5
 
 [build-dependencies]
 crate-git-revision = "0.0.6"
