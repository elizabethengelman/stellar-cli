--- conflicted
+++ resolved
@@ -132,10 +132,7 @@
 keyring = { version = "3", features = ["apple-native", "windows-native", "sync-secret-service"] }
 whoami = "1.5.2"
 serde_with = "3.11.0"
-<<<<<<< HEAD
-=======
 license-fetcher = "0.5.0"
->>>>>>> a0c5dbbb
 
 
 [build-dependencies]
