--- conflicted
+++ resolved
@@ -427,10 +427,9 @@
 
     // Resolve an account address to an account id. The address can be a
     // G-address or a key name (as in `stellar keys address NAME`).
-    #[allow(dead_code)]
+
     async fn resolve_account(&self, address: &str) -> Option<AccountId> {
-        let address: Address = address.parse().ok()?;
-
+        let address: UnresolvedMuxedAccount = address.parse().ok()?;
         Some(AccountId(xdr::PublicKey::PublicKeyTypeEd25519(
             match address
                 .resolve_muxed_account(&self.locator, None)
@@ -447,25 +446,21 @@
 
     // Resolve an account address to an account id. The address can be a
     // G-address or a key name (as in `stellar keys address NAME`).
-<<<<<<< HEAD
     fn resolve_account_sync(&self, address: &str) -> Option<AccountId> {
-        let address: Address = address.parse().ok()?;
-=======
-    fn resolve_account(&self, address: &str) -> Option<AccountId> {
         let address: UnresolvedMuxedAccount = address.parse().ok()?;
->>>>>>> 63f247e5
-
-        Some(AccountId(xdr::PublicKey::PublicKeyTypeEd25519(
-            match address
-                .resolve_muxed_account_sync(&self.locator, None)
+        let muxed_account = match address {
+            UnresolvedMuxedAccount::Resolved(muxed_account) => muxed_account,
+            UnresolvedMuxedAccount::AliasOrSecret(alias_or_secret) => {
+                UnresolvedMuxedAccount::resolve_muxed_account_with_alias(
+                    &alias_or_secret,
+                    &self.locator,
+                    None,
+                )
                 .ok()?
-            {
-                xdr::MuxedAccount::Ed25519(uint256) => uint256,
-                xdr::MuxedAccount::MuxedEd25519(xdr::MuxedAccountMed25519 { ed25519, .. }) => {
-                    ed25519
-                }
-            },
-        )))
+            }
+            UnresolvedMuxedAccount::Ledger(_) => return None,
+        };
+        Some(muxed_account.account_id())
     }
     // Resolve a contract address to a contract id. The contract can be a
     // C-address or a contract alias.
