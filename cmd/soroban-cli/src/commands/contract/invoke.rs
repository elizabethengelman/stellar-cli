--- conflicted
+++ resolved
@@ -227,22 +227,6 @@
             let _ = build_host_function_parameters(&contract_id, &self.slop, spec_entries, config)?;
         }
         let client = network.rpc_client()?;
-<<<<<<< HEAD
-        let account_details = if self.is_view {
-            default_account_entry()
-        } else {
-            client
-                .verify_network_passphrase(Some(&network.network_passphrase))
-                .await?;
-
-            client
-                .get_account(&config.source_account().await?.to_string())
-                .await?
-        };
-        let sequence: i64 = account_details.seq_num.into();
-        let AccountId(PublicKey::PublicKeyTypeEd25519(account_id)) = account_details.account_id;
-=======
->>>>>>> 02c9c8e5
 
         let spec_entries = get_remote_contract_spec(
             &contract_id.0,
