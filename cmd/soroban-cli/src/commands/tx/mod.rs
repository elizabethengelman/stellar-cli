use super::global;

pub mod args;
pub mod hash;
pub mod help;
pub mod new;
pub mod op;
pub mod send;
pub mod sign;
pub mod simulate;
pub mod xdr;

pub use args::Args;

#[derive(Debug, clap::Subcommand)]
pub enum Cmd {
    /// Calculate the hash of a transaction envelope from stdin
    Hash(hash::Cmd),
    /// Create a new transaction
    #[command(subcommand)]
    New(new::Cmd),
    /// Manipulate the operations in a transaction, including adding new operations
    #[command(subcommand, visible_alias = "op")]
    Operation(op::Cmd),
    /// Send a transaction envelope to the network
    Send(send::Cmd),
    /// Sign a transaction envelope appending the signature to the envelope
    Sign(sign::Cmd),
    /// Simulate a transaction envelope from stdin
    Simulate(simulate::Cmd),
}

#[derive(thiserror::Error, Debug)]
pub enum Error {
    #[error(transparent)]
    Hash(#[from] hash::Error),
    #[error(transparent)]
    New(#[from] new::Error),
    #[error(transparent)]
    Op(#[from] op::Error),
    #[error(transparent)]
    Send(#[from] send::Error),
    #[error(transparent)]
    Sign(#[from] sign::Error),
    #[error(transparent)]
<<<<<<< HEAD
    Send(#[from] send::Error),
    #[error(transparent)]
    Args(#[from] args::Error),
=======
    Simulate(#[from] simulate::Error),
>>>>>>> a03b1d75
}

impl Cmd {
    pub async fn run(&self, global_args: &global::Args) -> Result<(), Error> {
        match self {
            Cmd::Hash(cmd) => cmd.run(global_args)?,
            Cmd::New(cmd) => cmd.run(global_args).await?,
            Cmd::Operation(cmd) => cmd.run(global_args)?,
            Cmd::Send(cmd) => cmd.run(global_args).await?,
            Cmd::Sign(cmd) => cmd.run(global_args).await?,
            Cmd::Simulate(cmd) => cmd.run(global_args).await?,
        };
        Ok(())
    }
}<|MERGE_RESOLUTION|>--- conflicted
+++ resolved
@@ -43,13 +43,11 @@
     #[error(transparent)]
     Sign(#[from] sign::Error),
     #[error(transparent)]
-<<<<<<< HEAD
     Send(#[from] send::Error),
     #[error(transparent)]
     Args(#[from] args::Error),
-=======
+    #[error(transparent)]
     Simulate(#[from] simulate::Error),
->>>>>>> a03b1d75
 }
 
 impl Cmd {
