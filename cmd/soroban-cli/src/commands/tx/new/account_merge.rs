--- conflicted
+++ resolved
@@ -7,9 +7,6 @@
 pub struct Cmd {
     #[command(flatten)]
     pub tx: tx::Args,
-<<<<<<< HEAD
-    /// Muxed Account to merge with, e.g. `GBX...`, 'MBX...' or alias
-=======
     #[clap(flatten)]
     pub op: Args,
 }
@@ -17,22 +14,15 @@
 #[derive(Debug, clap::Args, Clone)]
 pub struct Args {
     /// Muxed Account to merge with, e.g. `GBX...`, 'MBX...'
->>>>>>> a03b1d75
     #[arg(long)]
     pub account: address::Address,
 }
 
-<<<<<<< HEAD
 impl TryFrom<&Cmd> for xdr::OperationBody {
     type Error = tx::args::Error;
     fn try_from(cmd: &Cmd) -> Result<Self, Self::Error> {
         Ok(xdr::OperationBody::AccountMerge(
             cmd.tx.reslove_muxed_address(&cmd.account)?,
         ))
-=======
-impl From<&Args> for xdr::OperationBody {
-    fn from(cmd: &Args) -> Self {
-        xdr::OperationBody::AccountMerge(cmd.account.clone())
->>>>>>> a03b1d75
     }
 }