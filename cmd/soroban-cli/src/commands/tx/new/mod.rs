--- conflicted
+++ resolved
@@ -45,11 +45,7 @@
         Ok(match cmd {
             Cmd::AccountMerge(cmd) => cmd.try_into()?,
             Cmd::BumpSequence(cmd) => cmd.into(),
-<<<<<<< HEAD
-            Cmd::ChangeTrust(cmd) => cmd.into(),
-=======
             Cmd::ChangeTrust(cmd) => cmd.try_into()?,
->>>>>>> a0c5dbbb
             Cmd::CreateAccount(cmd) => cmd.try_into()?,
             Cmd::ManageData(cmd) => cmd.into(),
             Cmd::Payment(cmd) => cmd.try_into()?,
