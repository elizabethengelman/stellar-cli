--- conflicted
+++ resolved
@@ -20,17 +20,11 @@
     pub limit: i64,
 }
 
-<<<<<<< HEAD
-impl From<&Cmd> for xdr::OperationBody {
-    fn from(cmd: &Cmd) -> Self {
-        let line = match cmd.op.line.0.clone() {
-=======
 impl TryFrom<&Cmd> for xdr::OperationBody {
     type Error = tx::args::Error;
     fn try_from(cmd: &Cmd) -> Result<Self, Self::Error> {
         let asset = cmd.tx.resolve_asset(&cmd.op.line)?;
         let line = match asset {
->>>>>>> a0c5dbbb
             xdr::Asset::CreditAlphanum4(asset) => xdr::ChangeTrustAsset::CreditAlphanum4(asset),
             xdr::Asset::CreditAlphanum12(asset) => xdr::ChangeTrustAsset::CreditAlphanum12(asset),
             xdr::Asset::Native => xdr::ChangeTrustAsset::Native,
@@ -38,10 +32,6 @@
         Ok(xdr::OperationBody::ChangeTrust(xdr::ChangeTrustOp {
             line,
             limit: cmd.op.limit,
-<<<<<<< HEAD
-        })
-=======
         }))
->>>>>>> a0c5dbbb
     }
 }