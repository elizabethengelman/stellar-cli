use crate::commands::global;
use clap::Parser;

pub mod add;
pub mod default;
pub mod fund;
pub mod generate;
pub mod ls;
pub mod public_key;
pub mod rm;
pub mod secret;

#[derive(Debug, Parser)]
pub enum Cmd {
    /// Add a new identity (keypair, ledger, OS specific secure store)
    Add(add::Cmd),

    /// Given an identity return its address (public key)
    #[command(visible_alias = "address")]
    PublicKey(public_key::Cmd),

    /// Fund an identity on a test network
    Fund(fund::Cmd),

    /// Generate a new identity using a 24-word seed phrase
    Generate(generate::Cmd),

    /// List identities
    Ls(ls::Cmd),

    /// Remove an identity
    Rm(rm::Cmd),

    /// Output an identity's secret key
    Secret(secret::Cmd),

    /// Set the default identity that will be used on all commands.
    /// This allows you to skip `--source-account` or setting a environment
    /// variable, while reusing this value in all commands that require it.
    #[command(name = "use")]
    Default(default::Cmd),
}

#[derive(thiserror::Error, Debug)]
pub enum Error {
    #[error(transparent)]
    Add(#[from] add::Error),

    #[error(transparent)]
    Address(#[from] public_key::Error),

    #[error(transparent)]
    Fund(#[from] fund::Error),

    #[error(transparent)]
    Generate(#[from] generate::Error),

    #[error(transparent)]
    Rm(#[from] rm::Error),

    #[error(transparent)]
    Ls(#[from] ls::Error),

    #[error(transparent)]
    Show(#[from] secret::Error),

    #[error(transparent)]
    Default(#[from] default::Error),
}

impl Cmd {
    pub async fn run(&self, global_args: &global::Args) -> Result<(), Error> {
        match self {
            Cmd::Add(cmd) => cmd.run(global_args)?,
<<<<<<< HEAD
            Cmd::Address(cmd) => cmd.run().await?,
=======
            Cmd::PublicKey(cmd) => cmd.run()?,
>>>>>>> a0c5dbbb
            Cmd::Fund(cmd) => cmd.run(global_args).await?,
            Cmd::Generate(cmd) => cmd.run(global_args).await?,
            Cmd::Ls(cmd) => cmd.run()?,
            Cmd::Rm(cmd) => cmd.run()?,
            Cmd::Secret(cmd) => cmd.run()?,
            Cmd::Default(cmd) => cmd.run(global_args)?,
        };
        Ok(())
    }
}<|MERGE_RESOLUTION|>--- conflicted
+++ resolved
@@ -72,11 +72,7 @@
     pub async fn run(&self, global_args: &global::Args) -> Result<(), Error> {
         match self {
             Cmd::Add(cmd) => cmd.run(global_args)?,
-<<<<<<< HEAD
-            Cmd::Address(cmd) => cmd.run().await?,
-=======
-            Cmd::PublicKey(cmd) => cmd.run()?,
->>>>>>> a0c5dbbb
+            Cmd::PublicKey(cmd) => cmd.run().await?,
             Cmd::Fund(cmd) => cmd.run(global_args).await?,
             Cmd::Generate(cmd) => cmd.run(global_args).await?,
             Cmd::Ls(cmd) => cmd.run()?,
