use clap::arg;

use crate::{
<<<<<<< HEAD
    commands::config::{address, locator, secret},
    xdr,
=======
    commands::config::{address, locator},
    config::UnresolvedMuxedAccount,
>>>>>>> 63f247e5
};

#[derive(thiserror::Error, Debug)]
pub enum Error {
    #[error(transparent)]
<<<<<<< HEAD
    Config(#[from] locator::Error),

    #[error(transparent)]
    Secret(#[from] secret::Error),

    #[error(transparent)]
    StrKey(#[from] stellar_strkey::DecodeError),

    #[error(transparent)]
=======
>>>>>>> 63f247e5
    Address(#[from] address::Error),
}

#[derive(Debug, clap::Parser, Clone)]
#[group(skip)]
pub struct Cmd {
<<<<<<< HEAD
    /// Name of identity to lookup, ledger, or secret key
    pub name: address::Address,
=======
    /// Name of identity to lookup, default test identity used if not provided
    pub name: UnresolvedMuxedAccount,
>>>>>>> 63f247e5

    /// If identity is a seed phrase use this hd path, default is 0
    #[arg(long)]
    pub hd_path: Option<usize>,

    #[command(flatten)]
    pub locator: locator::Args,
}

impl Cmd {
    pub async fn run(&self) -> Result<(), Error> {
        println!("{}", self.public_key().await?);
        Ok(())
    }

<<<<<<< HEAD
    pub async fn public_key(&self) -> Result<stellar_strkey::ed25519::PublicKey, Error> {
        match self
            .name
            .resolve_muxed_account(&self.locator, self.hd_path)
            .await?
        {
            xdr::MuxedAccount::Ed25519(pk) => Ok(stellar_strkey::ed25519::PublicKey(pk.0)),
            xdr::MuxedAccount::MuxedEd25519(xdr::MuxedAccountMed25519 { ed25519, .. }) => {
                Ok(stellar_strkey::ed25519::PublicKey(ed25519.0))
            }
        }
=======
    pub fn public_key(&self) -> Result<stellar_strkey::ed25519::PublicKey, Error> {
        let muxed = self
            .name
            .resolve_muxed_account(&self.locator, self.hd_path)?;
        let bytes = match muxed {
            soroban_sdk::xdr::MuxedAccount::Ed25519(uint256) => uint256.0,
            soroban_sdk::xdr::MuxedAccount::MuxedEd25519(muxed_account) => muxed_account.ed25519.0,
        };
        Ok(stellar_strkey::ed25519::PublicKey(bytes))
>>>>>>> 63f247e5
    }
}<|MERGE_RESOLUTION|>--- conflicted
+++ resolved
@@ -1,43 +1,21 @@
 use clap::arg;
 
 use crate::{
-<<<<<<< HEAD
-    commands::config::{address, locator, secret},
-    xdr,
-=======
     commands::config::{address, locator},
     config::UnresolvedMuxedAccount,
->>>>>>> 63f247e5
 };
 
 #[derive(thiserror::Error, Debug)]
 pub enum Error {
     #[error(transparent)]
-<<<<<<< HEAD
-    Config(#[from] locator::Error),
-
-    #[error(transparent)]
-    Secret(#[from] secret::Error),
-
-    #[error(transparent)]
-    StrKey(#[from] stellar_strkey::DecodeError),
-
-    #[error(transparent)]
-=======
->>>>>>> 63f247e5
     Address(#[from] address::Error),
 }
 
 #[derive(Debug, clap::Parser, Clone)]
 #[group(skip)]
 pub struct Cmd {
-<<<<<<< HEAD
-    /// Name of identity to lookup, ledger, or secret key
-    pub name: address::Address,
-=======
     /// Name of identity to lookup, default test identity used if not provided
     pub name: UnresolvedMuxedAccount,
->>>>>>> 63f247e5
 
     /// If identity is a seed phrase use this hd path, default is 0
     #[arg(long)]
@@ -53,28 +31,15 @@
         Ok(())
     }
 
-<<<<<<< HEAD
     pub async fn public_key(&self) -> Result<stellar_strkey::ed25519::PublicKey, Error> {
-        match self
+        let muxed = self
             .name
             .resolve_muxed_account(&self.locator, self.hd_path)
-            .await?
-        {
-            xdr::MuxedAccount::Ed25519(pk) => Ok(stellar_strkey::ed25519::PublicKey(pk.0)),
-            xdr::MuxedAccount::MuxedEd25519(xdr::MuxedAccountMed25519 { ed25519, .. }) => {
-                Ok(stellar_strkey::ed25519::PublicKey(ed25519.0))
-            }
-        }
-=======
-    pub fn public_key(&self) -> Result<stellar_strkey::ed25519::PublicKey, Error> {
-        let muxed = self
-            .name
-            .resolve_muxed_account(&self.locator, self.hd_path)?;
+            .await?;
         let bytes = match muxed {
             soroban_sdk::xdr::MuxedAccount::Ed25519(uint256) => uint256.0,
             soroban_sdk::xdr::MuxedAccount::MuxedEd25519(muxed_account) => muxed_account.ed25519.0,
         };
         Ok(stellar_strkey::ed25519::PublicKey(bytes))
->>>>>>> 63f247e5
     }
 }