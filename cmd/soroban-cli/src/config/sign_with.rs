--- conflicted
+++ resolved
@@ -85,13 +85,8 @@
             }
         } else {
             let key_or_name = self.sign_with_key.as_deref().ok_or(Error::NoSignWithKey)?;
-<<<<<<< HEAD
-            let secret = locator.key(key_or_name)?;
+            let secret = locator.get_secret_key(key_or_name)?;
             secret.signer(self.hd_path, print).await?
-=======
-            let secret = locator.get_secret_key(key_or_name)?;
-            secret.signer(self.hd_path, print)?
->>>>>>> 70240b22
         };
         Ok(signer.sign_tx_env(tx, network).await?)
     }
