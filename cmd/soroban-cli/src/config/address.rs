use std::{
    fmt::{self, Display, Formatter},
    str::FromStr,
};

use crate::xdr;

use super::{locator, secret};

/// Address can be either a public key or eventually an alias of a address.
#[derive(Clone, Debug)]
pub enum UnresolvedMuxedAccount {
    Resolved(xdr::MuxedAccount),
    AliasOrSecret(String),
}

impl Default for UnresolvedMuxedAccount {
    fn default() -> Self {
        UnresolvedMuxedAccount::AliasOrSecret(String::default())
    }
}

#[derive(thiserror::Error, Debug)]
pub enum Error {
    #[error(transparent)]
    Locator(#[from] locator::Error),
    #[error(transparent)]
    Secret(#[from] secret::Error),
    #[error("Address cannot be used to sign {0}")]
    CannotSign(xdr::MuxedAccount),
    #[error("Invalid key name: {0}\n only alphanumeric characters, `_`and `-` are allowed")]
    InvalidKeyName(String),
}

impl FromStr for UnresolvedMuxedAccount {
    type Err = Error;

    fn from_str(value: &str) -> Result<Self, Self::Err> {
        Ok(xdr::MuxedAccount::from_str(value).map_or_else(
            |_| UnresolvedMuxedAccount::AliasOrSecret(value.to_string()),
            UnresolvedMuxedAccount::Resolved,
        ))
    }
}

impl UnresolvedMuxedAccount {
    pub fn resolve_muxed_account(
        &self,
        locator: &locator::Args,
        hd_path: Option<usize>,
    ) -> Result<xdr::MuxedAccount, Error> {
        match self {
            UnresolvedMuxedAccount::Resolved(muxed_account) => Ok(muxed_account.clone()),
            UnresolvedMuxedAccount::AliasOrSecret(alias) => {
                Self::resolve_muxed_account_with_alias(alias, locator, hd_path)
            }
        }
    }

    pub fn resolve_muxed_account_with_alias(
        alias: &str,
        locator: &locator::Args,
        hd_path: Option<usize>,
    ) -> Result<xdr::MuxedAccount, Error> {
        alias.parse().or_else(|_| {
            Ok(xdr::MuxedAccount::Ed25519(
                locator.read_identity(alias)?.public_key(hd_path)?.0.into(),
            ))
        })
    }

    pub fn resolve_secret(&self, locator: &locator::Args) -> Result<secret::Secret, Error> {
        match &self {
<<<<<<< HEAD
            Address::AliasOrSecret(alias) => Ok(locator.read_identity(alias)?),
            a @ Address::MuxedAccount(_) => {
                Err(Error::CannotSign(a.resolve_muxed_account(locator, None)?))
            }
=======
            UnresolvedMuxedAccount::Resolved(muxed_account) => {
                Err(Error::CannotSign(muxed_account.clone()))
            }
            UnresolvedMuxedAccount::AliasOrSecret(alias) => Ok(locator.read_identity(alias)?),
>>>>>>> 497efe8d
        }
    }
}

#[derive(Clone, Debug)]
pub struct KeyName(pub String);

impl std::ops::Deref for KeyName {
    type Target = str;
    fn deref(&self) -> &Self::Target {
        &self.0
    }
}

impl std::str::FromStr for KeyName {
    type Err = Error;
    fn from_str(s: &str) -> Result<Self, Self::Err> {
        if !s.chars().all(allowed_char) {
            return Err(Error::InvalidKeyName(s.to_string()));
        }
        if s == "ledger" {
            return Err(Error::InvalidKeyName(s.to_string()));
        }
        Ok(KeyName(s.to_string()))
    }
}

impl Display for KeyName {
    fn fmt(&self, f: &mut Formatter<'_>) -> fmt::Result {
        write!(f, "{}", self.0)
    }
}

fn allowed_char(c: char) -> bool {
    c.is_ascii_alphanumeric() || c == '_' || c == '-'
}<|MERGE_RESOLUTION|>--- conflicted
+++ resolved
@@ -71,17 +71,10 @@
 
     pub fn resolve_secret(&self, locator: &locator::Args) -> Result<secret::Secret, Error> {
         match &self {
-<<<<<<< HEAD
-            Address::AliasOrSecret(alias) => Ok(locator.read_identity(alias)?),
-            a @ Address::MuxedAccount(_) => {
-                Err(Error::CannotSign(a.resolve_muxed_account(locator, None)?))
-            }
-=======
             UnresolvedMuxedAccount::Resolved(muxed_account) => {
                 Err(Error::CannotSign(muxed_account.clone()))
             }
             UnresolvedMuxedAccount::AliasOrSecret(alias) => Ok(locator.read_identity(alias)?),
->>>>>>> 497efe8d
         }
     }
 }
